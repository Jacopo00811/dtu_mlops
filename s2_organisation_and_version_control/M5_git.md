---
layout: default
title: M5 - Git
parent: S2 - Organization and version control
nav_order: 1
---

# Git
{: .no_toc }

<details open markdown="block">
  <summary>
    Table of contents
  </summary>
  {: .text-delta }
1. TOC
{:toc}
</details>

---

Proper collaboration with other people will require that you can work on the same codebase in a organized manner.
This is the reason that **version control** exist. Simply stated, it is a way to keep track of:

* Who made changes to the code
* When did the change happen
* What changes where made

For a full explanation please see this [page](https://git-scm.com/book/en/v2/Getting-Started-What-is-Git%3F)

Secondly, it is important to note that Github is not git! Github is the dominating player when it comes to
hosting repositories but that does not mean that they are the only one providing free repository hosting (see [bitbucket](https://bitbucket.org/product/ or [gitlab](https://about.gitlab.com/)) for some other examples).

That said we will be using git+github throughout this course. It is a requirement for passing this course that you create a public repository with your code and use git to upload any code changes. How much you choose to integrate this into your own projects depends, but you are at least expected to be familiar with git+github.

## Initial config

1. [Install git](https://git-scm.com/book/en/v2/Getting-Started-Installing-Git) on your computer and make sure 
   that your installation is working by writing `git help` in a terminal and it should show you the help message for git.

2. Create a [github](github.com/) account 

3. To make sure that we do not have to type in our github username every time that we want to do some changes, we can once and for all set them on our local machine

```bash
# type in a terminal
git config credential.helper store
git config --global user.email <email>
```

## Git overview

The most simple way to think of version control, is that it is just nodes with lines connecting them

<p align="center">
  <img src="../figures/git_branch.png" width="1000," title="hover text">
</p>

Each node, which we call a *commit* is uniquely identified by a hash string. Each node, stores what our code 
looked like at that point in time (when we made the commit) and using the hash codes we can easily 
revert to a specific point in time. 

The commits are made up of local changes that we make to our code. A basic workflow for 
adding commits are seen below

<p align="center">
  <img src="../figures/git_structure.PNG" width="1000," title="hover text">
</p>

Assuming that we have made some changes to our local *working directory* and that we 
want to get this updates to be online in the *remote repository* we have to do the following steps:

* First we run the command `git add`. This will move our changes to the *staging area*. While changes are in the staging area we can very easily revert them (using `git restore`). There have therefore not been assigned a unique hash to the code yet, and we can therefore still overwrite it.

* To take our code from the *staging area* and make it into a commit, we simply run `git commit` which will locally add a note to the graph. It is important again, that we have not pushed the commit to the online *repository* yet.

* Finally, we want other to be able to use the changes that we made. We do a simple `git push` and our commit gets online

<<<<<<< HEAD
Of cause, the real power of version control is the ability to make branches, as in the image below
=======
Of course, the real power of version control is the ability to make branches, as in the image below
>>>>>>> 2f118b5a

<p align="center">
  <img src="../figures/git_branches.png" width="1000," title="hover text">
</p>

Each branch can contain code that are not present on other branches. This is usefull when you are many developers working together on the same project. 

## Exercise

1. In your github account create an repository, where the intention is that you upload the code from the final exercise from yesterday  
   
   1. After creating the repository, clone it to your computer
      ```git clone https://github.com/my_user_name/my_repository_name.git```
       
   2. Move/copy the three files from yesterday into the repository (and any other that you made)
   
   3. Add the files to a commit by using `git add` command
   
   4. Commit the files using `git commit`
   
   5. Finally push the files to your repository using `git push`. Make sure to check online that the files have been updated in your repository.

   6. You can always use the commando `git status` to check where you are in the process of making a commit.

2. Make sure that you understand how to make branches, as this will allow you to try out code changes without messing with your working code. 
   Creating a new branch can be done using:
   ```bash
   # create a new branch
   git checkout -b <my_branch_name>
   ```
   Afterwards, you can use `git checkout` to change between branches (remember to commit your work!)
   Try adding something (a file, a new line of code etc.) to the newly created branch, commit it and
   try changing back to master afterwards. You should hopefully see whatever you added on the branch
   is not present on the main branch.

2. If you do not already have a cloned version of this repository belonging to the course, make sure to make one! 
   I am continuously updating/changing some of the material during the course and I therefore recommend that you 
   each day before the lecture do a `git pull` on your local copy

3. Git may seems like a waste of time when solutions like dropbox, google drive ect exist, and it is
   not completely untrue when you are only one or two working on a project. However, these file management 
   systems falls short when we hundred to thousand of people work to together. For this exercise you will
   go through the steps of sending an open-source contribution:
   
   1. Go online and find a project you do not own, where you can improve the code. For simplicity you can
      just choose the repository belonging to the course. Now fork the project by clicking the *Fork* botton.
      ![forking](../figures/forking.PNG)
      This will create a local copy of the repository which you have complete writing access to. Note that
      code updates to the original repository does not update code in your local repository.

   2. Clone your local fork of the project using ```git clone```.

   3. As default your local repository will be on the ```main branch``` (HINT: you can check this with the
      ```git status``` commando). It is good practise to make a new branch when working on some changes. Use
      the ```git branch``` command followed by the ```git checkout``` command to create a new branch.

   4. You are now ready to make changes to repository. Try to find something to improve (any spelling mistakes?).
      When you have made the changes, do the standard git cycle: ```add -> commit -> push```

   5. Go online to the original repository and go the ```Pull requests``` tab. Find ```compare``` botton and
      choose the to compare the ```master branch``` of the original repo with the branch that you just created
      in your own repository. Check the diff on the page to make sure that it contains the changes you have made.

   6. Write a bit about the changes you have made and click `Create pull request` :)

4. Forking a repository has the consequence that your fork and the repository that you forked can diverge. To mitigate this
   we can set what is called an *remote upstream*. Take a look on this 
   [page](https://docs.github.com/en/pull-requests/collaborating-with-pull-requests/working-with-forks/configuring-a-remote-for-a-fork)
   , and set a remote upstream for the repository you just forked.

5. After setting the upstream branch, we need to pull and merge any update. Take a look on this 
   [page](https://docs.github.com/en/pull-requests/collaborating-with-pull-requests/working-with-forks/syncing-a-fork) and
   figure out how to do this.

6. (Optional) The above exercises have focused on how to use git from the terminal, which I highly recommend learning. However, if you are using a proper editor they also have build in support for version control. We recommend getting familiar with these features (here is a tutorial for [VS Code](https://code.visualstudio.com/docs/editor/versioncontrol))

Thats covers the basics of git to get you stated. In the exercise folder you can find a [git cheat sheet](exercise_files/git_cheat_sheet.pdf) with the most useful commands for future reference.<|MERGE_RESOLUTION|>--- conflicted
+++ resolved
@@ -76,11 +76,7 @@
 
 * Finally, we want other to be able to use the changes that we made. We do a simple `git push` and our commit gets online
 
-<<<<<<< HEAD
 Of cause, the real power of version control is the ability to make branches, as in the image below
-=======
-Of course, the real power of version control is the ability to make branches, as in the image below
->>>>>>> 2f118b5a
 
 <p align="center">
   <img src="../figures/git_branches.png" width="1000," title="hover text">
