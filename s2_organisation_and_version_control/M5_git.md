---
layout: default
title: M5 - Git
parent: S2 - Organization and version control
nav_order: 1
---

# Git
{: .no_toc }

<details open markdown="block">
  <summary>
    Table of contents
  </summary>
  {: .text-delta }
1. TOC
{:toc}
</details>

---

Proper collaboration with other people will require that you can work on the same codebase in a organized manner.
This is the reason that **version control** exist. Simply stated, it is a way to keep track of:

* Who made changes to the code
* When did the change happen
* What changes where made

For a full explanation please see this [page](https://git-scm.com/book/en/v2/Getting-Started-What-is-Git%3F)

Secondly, it is important to note that Github is not git! Github is the dominating player when it comes to
hosting repositories but that does not mean that they are the only one providing free repository hosting (see [bitbucket](https://bitbucket.org/product/ or [gitlab](https://about.gitlab.com/)) for some other examples).

That said we will be using git+github throughout this course. It is a requirement for passing this course that you create a public repository with your code and use git to upload any code changes. How much you choose to integrate this into your own projects depends, but you are at least expected to be familiar with git+github.

## Initial config

1. [Install git](https://git-scm.com/book/en/v2/Getting-Started-Installing-Git) on your computer and make sure 
   that your installation is working by writing `git help` in a terminal and it should show you the help message for git.

2. Create a [github](github.com/) account 

3. To make sure that we do not have to type in our github username every time that we want to do some changes, we can once and for all set them on our local machine

```bash
# type in a terminal
git config credential.helper store
git config --global user.email <email>
```

## Git overview

The most simple way to think of version control, is that it is just nodes with lines connecting them

<p align="center">
  <img src="../figures/git_branch.png" width="1000," title="hover text">
</p>

Each node, which we call a *commit* is uniquely identified by a hash string. Each node, stores what our code 
looked like at that point in time (when we made the commit) and using the hash codes we can easily 
revert to a specific point in time. 

The commits are made up of local changes that we make to our code. A basic workflow for 
adding commits are seen below

<p align="center">
  <img src="../figures/git_structure.PNG" width="1000," title="hover text">
</p>

Assuming that we have made some changes to our local *working directory* and that we 
want to get this updates to be online in the *remote repository* we have to do the following steps:

* First we run the command `git add`. This will move our changes to the *staging area*. While changes are in the staging area we can very easily revert them (using `git restore`). There have therefore not been assigned a unique hash to the code yet, and we can therefore still overwrite it.

<<<<<<< HEAD
* To take our code from the *staging area* and make it into a commit, we simply run `git commit` which will locally add a note to the graph. It is important again, that we have not pushed the commit to the online *repository* yet.
=======
* To take our code from the *staging area* and make it into a commit, we simply run `git commit` which will locally add a note to the graph. It is important again, that we have not pushed the commit to the online *repository` yet.
>>>>>>> 2dddf71b

* Finally, we want other to be able to use the changes that we made. We do a simple `git push` and our commit gets online

Of course, the real power of version control is the ability to make branches, as in the image below

<p align="center">
  <img src="../figures/git_branches.png" width="1000," title="hover text">
</p>

Each branch can contain code that are not present on other branches. This is usefull when you are many developers working together on the same project. 

## Exercise

1. In your github account create an repository, where the intention is that you upload the code from the final exercise from yesterday  
   
   1. After creating the repository, clone it to your computer
      ```git clone https://github.com/my_user_name/my_repository_name.git```
       
   2. Move/copy the three files from yesterday into the repository (and any other that you made)
   
   3. Add the files to a commit by using `git add` command
   
   4. Commit the files using `git commit`
   
   5. Finally push the files to your repository using `git push`. Make sure to check online that the files have been updated in your repository.

   6. You can always use the commando `git status` to check where you are in the process of making a commit.

2. Make sure that you understand how to make branches, as this will allow you to try out code changes without messing with your working code. 
   Creating a new branch can be done using:
   ```bash
   # create a new branch
   git checkout -b <my_branch_name>
   ```
   Afterwards, you can use `git checkout` to change between branches (remember to commit your work!)
   Try adding something (a file, a new line of code etc.) to the newly created branch, commit it and
   try changing back to master afterwards. You should hopefully see whatever you added on the branch
   is not present on the main branch.

2. If you do not already have a cloned version of this repository belonging to the course, make sure to make one! 
   I am continuously updating/changing some of the material during the course and I therefore recommend that you 
   each day before the lecture do a `git pull` on your local copy

3. Git may seems like a waste of time when solutions like dropbox, google drive ect exist, and it is
   not completely untrue when you are only one or two working on a project. However, these file management 
   systems falls short when we hundred to thousand of people work to together. For this exercise you will
   go through the steps of sending an open-source contribution:
   
   1. Go online and find a project you do not own, where you can improve the code. For simplicity you can
      just choose the repository belonging to the course. Now fork the project by clicking the *Fork* botton.
      ![forking](../figures/forking.PNG)
      This will create a local copy of the repository which you have complete writing access to. Note that
      code updates to the original repository does not update code in your local repository.

   2. Clone your local fork of the project using ```git clone```.

   3. As default your local repository will be on the ```main branch``` (HINT: you can check this with the
      ```git status``` commando). It is good practise to make a new branch when working on some changes. Use
      the ```git branch``` command followed by the ```git checkout``` command to create a new branch.

   4. You are now ready to make changes to repository. Try to find something to improve (any spelling mistakes?).
      When you have made the changes, do the standard git cycle: ```add -> commit -> push```

   5. Go online to the original repository and go the ```Pull requests``` tab. Find ```compare``` botton and
      choose the to compare the ```master branch``` of the original repo with the branch that you just created
      in your own repository. Check the diff on the page to make sure that it contains the changes you have made.

   6. Write a bit about the changes you have made and click `Create pull request` :)

4. Forking a repository has the consequence that your fork and the repository that you forked can diverge. To mitigate this
   we can set what is called an *remote upstream*. Take a look on this 
   [page](https://docs.github.com/en/pull-requests/collaborating-with-pull-requests/working-with-forks/configuring-a-remote-for-a-fork)
   , and set a remote upstream for the repository you just forked.

5. After setting the upstream branch, we need to pull and merge any update. Take a look on this 
   [page](https://docs.github.com/en/pull-requests/collaborating-with-pull-requests/working-with-forks/syncing-a-fork) and
   figure out how to do this.

6. (Optional) The above exercises have focused on how to use git from the terminal, which I highly recommend learning. However, if you are using a proper editor they also have build in support for version control. We recommend getting familiar with these features (here is a tutorial for [VS Code](https://code.visualstudio.com/docs/editor/versioncontrol))

Thats covers the basics of git to get you stated. In the exercise folder you can find a [git cheat sheet](exercise_files/git_cheat_sheet.pdf) with the most useful commands for future reference.<|MERGE_RESOLUTION|>--- conflicted
+++ resolved
@@ -72,11 +72,7 @@
 
 * First we run the command `git add`. This will move our changes to the *staging area*. While changes are in the staging area we can very easily revert them (using `git restore`). There have therefore not been assigned a unique hash to the code yet, and we can therefore still overwrite it.
 
-<<<<<<< HEAD
 * To take our code from the *staging area* and make it into a commit, we simply run `git commit` which will locally add a note to the graph. It is important again, that we have not pushed the commit to the online *repository* yet.
-=======
-* To take our code from the *staging area* and make it into a commit, we simply run `git commit` which will locally add a note to the graph. It is important again, that we have not pushed the commit to the online *repository` yet.
->>>>>>> 2dddf71b
 
 * Finally, we want other to be able to use the changes that we made. We do a simple `git push` and our commit gets online
 
