"""
Adapted from
https://github.com/Jackson-Kang/Pytorch-VAE-tutorial/blob/master/01_Variational_AutoEncoder.ipynb

A simple implementation of Gaussian MLP Encoder and Decoder trained on MNIST
"""
import torch
import torch.nn as nn
import torchvision.transforms as transforms
from torch.utils.data import DataLoader
from torchvision.datasets import MNIST
from torchvision.utils import save_image

# Model Hyperparameters
<<<<<<< HEAD
dataset_path = '~/datasets'
cuda = torch.cuda.is_available()
=======
dataset_path = 'datasets'
cuda = True
>>>>>>> 089b91b2
DEVICE = torch.device("cuda" if cuda else "cpu")
batch_size = 100
x_dim  = 784
hidden_dim = 400
latent_dim = 20
lr = 1e-3
epochs = 5


# Data loading
mnist_transform = transforms.Compose([transforms.ToTensor()])

train_dataset = MNIST(dataset_path, transform=mnist_transform, train=True, download=True)
test_dataset  = MNIST(dataset_path, transform=mnist_transform, train=False, download=True)

train_loader = DataLoader(dataset=train_dataset, batch_size=batch_size, shuffle=True)
test_loader  = DataLoader(dataset=test_dataset,  batch_size=batch_size, shuffle=False)

class Encoder(nn.Module):  
    def __init__(self, input_dim, hidden_dim, latent_dim):
        super(Encoder, self).__init__()
        
        self.FC_input = nn.Linear(input_dim, hidden_dim)
        self.FC_mean  = nn.Linear(hidden_dim, latent_dim)
        self.FC_var   = nn.Linear (hidden_dim, latent_dim)
        self.training = True
        
    def forward(self, x):
        h_       = torch.relu(self.FC_input(x))
        mean     = self.FC_mean(h_)
        log_var  = self.FC_var(h_)                     
                                                      
        std      = torch.exp(0.5*log_var)             
        z        = self.reparameterization(mean, std)
        
        return z, mean, log_var
       
    def reparameterization(self, mean, std,):
        epsilon = torch.rand_like(std)
        
        z = mean + std*epsilon
        
        return z
    
class Decoder(nn.Module):
    def __init__(self, latent_dim, hidden_dim, output_dim):
        super(Decoder, self).__init__()
        self.FC_hidden = nn.Linear(latent_dim, hidden_dim)
        self.FC_output = nn.Linear(hidden_dim, output_dim)
        
    def forward(self, x):
        h     = torch.relu(self.FC_hidden(x))
        x_hat = torch.sigmoid(self.FC_output(h))
        return x_hat
    
    
class Model(nn.Module):
    def __init__(self, Encoder, Decoder):
        super(Model, self).__init__()
        self.Encoder = Encoder
        self.Decoder = Decoder
                
    def forward(self, x):
        z, mean, log_var = self.Encoder(x)
        x_hat            = self.Decoder(z)
        
        return x_hat, mean, log_var
    
encoder = Encoder(input_dim=x_dim, hidden_dim=hidden_dim, latent_dim=latent_dim)
decoder = Decoder(latent_dim=latent_dim, hidden_dim = hidden_dim, output_dim = x_dim)

model = Model(Encoder=encoder, Decoder=decoder).to(DEVICE)

from torch.optim import Adam

BCE_loss = nn.BCELoss()

def loss_function(x, x_hat, mean, log_var):
    reproduction_loss = nn.functional.binary_cross_entropy(x_hat, x, reduction='sum')
    KLD      = - 0.5 * torch.sum(1+ log_var - mean.pow(2) - log_var.exp())

    return reproduction_loss + KLD

optimizer = Adam(model.parameters(), lr=lr)


print("Start training VAE...")
model.train()
for epoch in range(epochs):
    overall_loss = 0
    for batch_idx, (x, _) in enumerate(train_loader):
        x = x.view(batch_size, x_dim)
        x = x.to(DEVICE)

        optimizer.zero_grad()

        x_hat, mean, log_var = model(x)
        loss = loss_function(x, x_hat, mean, log_var)
        
        overall_loss += loss.item()
        
        loss.backward()
        optimizer.step()
    print("\tEpoch", epoch + 1, "complete!", "\tAverage Loss: ", overall_loss / (batch_idx*batch_size))    
print("Finish!!")

# Generate reconstructions
model.eval()
with torch.no_grad():
    for batch_idx, (x, _) in enumerate(test_loader):
        x = x.view(batch_size, x_dim)
        x = x.to(DEVICE)      
        x_hat, _, _ = model(x)       
        break

save_image(x.view(batch_size, 1, 28, 28), 'orig_data.png')
save_image(x_hat.view(batch_size, 1, 28, 28), 'reconstructions.png')

# Generate samples
with torch.no_grad():
    noise = torch.randn(batch_size, latent_dim).to(DEVICE)
    generated_images = decoder(noise)
    
save_image(generated_images.view(batch_size, 1, 28, 28), 'generated_sample.png')<|MERGE_RESOLUTION|>--- conflicted
+++ resolved
@@ -12,13 +12,8 @@
 from torchvision.utils import save_image
 
 # Model Hyperparameters
-<<<<<<< HEAD
-dataset_path = '~/datasets'
+dataset_path = 'datasets'
 cuda = torch.cuda.is_available()
-=======
-dataset_path = 'datasets'
-cuda = True
->>>>>>> 089b91b2
 DEVICE = torch.device("cuda" if cuda else "cpu")
 batch_size = 100
 x_dim  = 784
